--- conflicted
+++ resolved
@@ -46,12 +46,9 @@
  * @fires Client#group_update
  * @fires Client#disconnected
  * @fires Client#change_state
-<<<<<<< HEAD
- * @fires
-=======
+ * @fires Client#poll_vote
  * @fires Client#contact_changed
  * @fires Client#group_admin_changed
->>>>>>> f8cfc788
  */
 class Client extends EventEmitter {
     constructor(options = {}) {
