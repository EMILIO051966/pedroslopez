--- conflicted
+++ resolved
@@ -58,7 +58,6 @@
      * Internal function to change a number of participant's state..
      * @param {string} type (promote|demote|add|remove) 
      */
-<<<<<<< HEAD
     async _changeParticipants(participantIds, type, sleep = null) {
         return await this.client.pupPage.evaluate(async (chatId, participantIds, type, sleep) => {
             if (type != 'add' && type != 'remove' && type != 'promote' && type != 'demote') return null;
@@ -83,19 +82,6 @@
      */
     async addParticipants(participantIds, sleep = 100) {
         return this._changeParticipants(participantIds, 'add', sleep);
-=======
-    async addParticipants(participantIds) {
-        return await this.client.pupPage.evaluate(async (chatId, participantIds) => {
-            const chatWid = window.Store.WidFactory.createWid(chatId);
-            const chat = await window.Store.Chat.find(chatWid);
-            const participants = await Promise.all(participantIds.map(async p => {
-                const wid = window.Store.WidFactory.createWid(p);
-                return await window.Store.Contact.get(wid);
-            }));
-            await window.Store.GroupParticipants.addParticipants(chat, participants);
-            return { status: 200 };
-        }, this.id._serialized, participantIds);
->>>>>>> 8e8d0c9b
     }
 
     /**
@@ -104,21 +90,8 @@
      * @param {?number} default 100ms, amount to sleep in milliseconds before removing the next participant
      * @returns {Promise<Array<Object>>}
      */
-<<<<<<< HEAD
     async removeParticipants(participantIds, sleep = 100) {
         return this._changeParticipants(participantIds, 'remove', sleep);
-=======
-    async removeParticipants(participantIds) {
-        return await this.client.pupPage.evaluate(async (chatId, participantIds) => {
-            const chatWid = window.Store.WidFactory.createWid(chatId);
-            const chat = await window.Store.Chat.find(chatWid);
-            const participants = participantIds.map(p => {
-                return chat.groupMetadata.participants.get(p);
-            }).filter(p => Boolean(p));
-            await window.Store.GroupParticipants.removeParticipants(chat, participants);
-            return { status: 200 };
-        }, this.id._serialized, participantIds);
->>>>>>> 8e8d0c9b
     }
 
     /**
@@ -127,21 +100,8 @@
      * @param {?number} default 100ms, amount to sleep in milliseconds before promoting the next participant
      * @returns {Promise<Array<Object>>}
      */
-<<<<<<< HEAD
     async promoteParticipants(participantIds, sleep = 100) {
         return this._changeParticipants(participantIds, 'promote', sleep);
-=======
-    async promoteParticipants(participantIds) {
-        return await this.client.pupPage.evaluate(async (chatId, participantIds) => {
-            const chatWid = window.Store.WidFactory.createWid(chatId);
-            const chat = await window.Store.Chat.find(chatWid);
-            const participants = participantIds.map(p => {
-                return chat.groupMetadata.participants.get(p);
-            }).filter(p => Boolean(p));
-            await window.Store.GroupParticipants.promoteParticipants(chat, participants);
-            return { status: 200 };
-        }, this.id._serialized, participantIds);
->>>>>>> 8e8d0c9b
     }
 
     /**
@@ -150,21 +110,8 @@
      * @param {?number} default 100ms, amount to sleep in milliseconds before demoting the next participant
      * @returns {Promise<Array<Object>>}
      */
-<<<<<<< HEAD
     async demoteParticipants(participantIds, sleep = 100) {
         return this._changeParticipants(participantIds, 'demote', sleep);
-=======
-    async demoteParticipants(participantIds) {
-        return await this.client.pupPage.evaluate(async (chatId, participantIds) => {
-            const chatWid = window.Store.WidFactory.createWid(chatId);
-            const chat = await window.Store.Chat.find(chatWid);
-            const participants = participantIds.map(p => {
-                return chat.groupMetadata.participants.get(p);
-            }).filter(p => Boolean(p));
-            await window.Store.GroupParticipants.demoteParticipants(chat, participants);
-            return { status: 200 };
-        }, this.id._serialized, participantIds);
->>>>>>> 8e8d0c9b
     }
 
     /**
